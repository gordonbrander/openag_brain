--- conflicted
+++ resolved
@@ -1,11 +1,8 @@
 import os
 import rospkg
-<<<<<<< HEAD
 from sys import maxsize
 from random import randint
-=======
 from re import match
->>>>>>> d85537e2
 
 def resolve_fixtures(fixtures):
     """
@@ -18,7 +15,6 @@
     resolved = [os.path.join(fixtures_path, fixture_name + ".json") for fixture_name in fixtures]
     return resolved
 
-<<<<<<< HEAD
 def gen_doc_id(curr_time):
     """
     Given a unix time, generate a unique ID string with extremely low chance
@@ -27,7 +23,7 @@
     Returns a string.
     """
     return "{}-{}".format(curr_time, randint(0, maxsize))
-=======
+
 def read_environment_from_ns(namespace):
     """
     Given a ROS topic name, attempt to match an environment ID in topic
@@ -43,5 +39,4 @@
             "No environment id found in namespace \"{}\".".format(namespace)
         )
     environment_id = result.group(1)
-    return environment_id
->>>>>>> d85537e2
+    return environment_id