--- conflicted
+++ resolved
@@ -1,4 +1,3 @@
-<<<<<<< HEAD
 # Mac OS
 **.DS_Store
 
@@ -8,11 +7,6 @@
 firmware/src
 
 # Python
-=======
-# For mac developers
-.DS_Store
-
->>>>>>> 00133d90
 *.swp
 *.pyc
 *.egg-info
